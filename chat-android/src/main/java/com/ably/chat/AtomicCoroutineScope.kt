package com.ably.chat

import java.util.concurrent.PriorityBlockingQueue
import kotlin.coroutines.cancellation.CancellationException
import kotlinx.coroutines.CompletableDeferred
import kotlinx.coroutines.CoroutineScope
import kotlinx.coroutines.Dispatchers
import kotlinx.coroutines.cancelChildren
import kotlinx.coroutines.launch

/**
 * AtomicCoroutineScope is a thread safe wrapper to run multiple operations mutually exclusive.
 * All operations are atomic and run with given priority.
 * Accepts scope as a constructor parameter to run operations under the given scope.
 * See [Kotlin Dispatchers](https://kt.academy/article/cc-dispatchers) for more information.
 */
class AtomicCoroutineScope(private val scope: CoroutineScope = CoroutineScope(Dispatchers.Default)) {

    private val sequentialScope: CoroutineScope = CoroutineScope(Dispatchers.Default.limitedParallelism(1))

    private class Job(
        private val priority: Int,
        val coroutineBlock: suspend CoroutineScope.() -> Any,
        val deferredResult: CompletableDeferred<Any>,
        val queuedPriority: Int,
    ) :
        Comparable<Job> {
        override fun compareTo(other: Job): Int {
            if (this.priority == other.priority) {
                return this.queuedPriority.compareTo(other.queuedPriority)
            }
            return this.priority.compareTo(other.priority)
        }
    }

    private val jobs: PriorityBlockingQueue<Job> = PriorityBlockingQueue() // Accessed from both sequentialScope and async method
    private var isRunning = false // Only accessed from sequentialScope
    private var queueCounter = 0 // Only accessed from synchronized method

    /**
     * @param priority Defines priority for the operation execution.
     * @param coroutineBlock Suspended function that needs to be executed mutually exclusive under given scope.
     */
    @Synchronized
    fun <T : Any>async(priority: Int = 0, coroutineBlock: suspend CoroutineScope.() -> T): CompletableDeferred<T> {
        val deferredResult = CompletableDeferred<Any>()
        jobs.add(Job(priority, coroutineBlock, deferredResult, queueCounter++))
        sequentialScope.launch {
            if (!isRunning) {
                isRunning = true
                while (jobs.isNotEmpty()) {
                    val job = jobs.poll()
                    job?.let {
                        safeExecute(it)
                    }
                }
                isRunning = false
            }
        }

        @Suppress("UNCHECKED_CAST")
        return deferredResult as CompletableDeferred<T>
    }

    private suspend fun safeExecute(job: Job) {
        try {
            scope.launch {
                try {
                    val result = job.coroutineBlock(this)
                    job.deferredResult.complete(result)
                } catch (t: Throwable) {
                    job.deferredResult.completeExceptionally(t)
                }
            }.join()
        } catch (t: Throwable) {
            job.deferredResult.completeExceptionally(t)
        }
    }

    val finishedProcessing: Boolean
        get() = jobs.isEmpty() && !isRunning

<<<<<<< HEAD
    val queuedJobs: Int
        get() = jobs.count()
=======
    val pendingJobCount: Int
        get() = jobs.count()

    /**
     * Cancels ongoing and pending operations with given error.
     */
    @Synchronized
    fun cancel(message: String?, cause: Throwable? = null) {
        queueCounter = 0
        sequentialScope.coroutineContext.cancelChildren(CancellationException(message, cause))
    }
>>>>>>> 456224ba
}<|MERGE_RESOLUTION|>--- conflicted
+++ resolved
@@ -80,10 +80,6 @@
     val finishedProcessing: Boolean
         get() = jobs.isEmpty() && !isRunning
 
-<<<<<<< HEAD
-    val queuedJobs: Int
-        get() = jobs.count()
-=======
     val pendingJobCount: Int
         get() = jobs.count()
 
@@ -95,5 +91,4 @@
         queueCounter = 0
         sequentialScope.coroutineContext.cancelChildren(CancellationException(message, cause))
     }
->>>>>>> 456224ba
 }