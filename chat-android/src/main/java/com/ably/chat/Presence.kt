@file:Suppress("StringLiteralDuplication", "NotImplementedDeclaration")

package com.ably.chat

<<<<<<< HEAD
import android.text.PrecomputedText.Params
import io.ably.lib.types.ErrorInfo
import io.ably.lib.types.PresenceMessage
import io.ably.lib.realtime.Channel as AblyRealtimeChannel
=======
import com.google.gson.JsonElement
import com.google.gson.JsonObject
import io.ably.lib.realtime.Channel
import io.ably.lib.realtime.Presence.GET_CLIENTID
import io.ably.lib.realtime.Presence.GET_CONNECTIONID
import io.ably.lib.realtime.Presence.GET_WAITFORSYNC
import io.ably.lib.types.Param
import io.ably.lib.types.PresenceMessage
import io.ably.lib.realtime.Presence as PubSubPresence
import io.ably.lib.realtime.Presence.PresenceListener as PubSubPresenceListener
>>>>>>> 89df802a

typealias PresenceData = JsonElement

/**
 * This interface is used to interact with presence in a chat room: subscribing to presence events,
 * fetching presence members, or sending presence events (join,update,leave).
 *
 * Get an instance via {@link Room.presence}.
 */
interface Presence : EmitsDiscontinuities {
    /**
     * Get the underlying Ably realtime channel used for presence in this chat room.
     * @returns The realtime channel.
     */
    val channel: AblyRealtimeChannel

    /**
     *  Method to get list of the current online users and returns the latest presence messages associated to it.
     *  @param {Ably.RealtimePresenceParams} params - Parameters that control how the presence set is retrieved.
     *  @throws {@link io.ably.lib.types.AblyException} object which explains the error.
     *  @returns {List<PresenceMessage>}
     */
    suspend fun get(waitForSync: Boolean = true, clientId: String? = null, connectionId: String? = null): List<PresenceMember>

    /**
     * Method to check if user with supplied clientId is online
     * @param {string} clientId - The client ID to check if it is present in the room.
     * @returns true if user with specified clientId is present, false otherwise
     */
    suspend fun isUserPresent(clientId: String): Boolean

    /**
     * Method to join room presence, will emit an enter event to all subscribers. Repeat calls will trigger more enter events.
     * @param {PresenceData} data - The users data, a JSON serializable object that will be sent to all subscribers.
     * @throws {@link io.ably.lib.types.AblyException} object which explains the error.
     */
    suspend fun enter(data: PresenceData? = null)

    /**
     * Method to update room presence, will emit an update event to all subscribers. If the user is not present, it will be treated as a join event.
     * @param {PresenceData} data - The users data, a JSON serializable object that will be sent to all subscribers.
     * @throws {@link io.ably.lib.types.AblyException} object which explains the error.
     */
    suspend fun update(data: PresenceData? = null)

    /**
     * Method to leave room presence, will emit a leave event to all subscribers. If the user is not present, it will be treated as a no-op.
     * @param {PresenceData} data - The users data, a JSON serializable object that will be sent to all subscribers.
     * @throws {@link io.ably.lib.types.AblyException} object which explains the error.
     */
    suspend fun leave(data: PresenceData? = null)

    /**
     * Subscribe the given listener to all presence events.
     * @param listener listener to subscribe
     */
    fun subscribe(listener: Listener): Subscription

    /**
     * An interface for listening to new presence event
     */
    fun interface Listener {
        /**
         * A function that can be called when the new presence event happens.
         * @param event The event that happened.
         */
        fun onEvent(event: PresenceEvent)
    }
}

/**
 * Type for PresenceMember
 */
data class PresenceMember(
    /**
     * The clientId of the presence member.
     */
    val clientId: String,

    /**
     * The data associated with the presence member.
     */
    val data: PresenceData?,

    /**
     * The current state of the presence member.
     */
    val action: PresenceMessage.Action,

    /**
     * The timestamp of when the last change in state occurred for this presence member.
     */
    val updatedAt: Long,

    /**
     * The extras associated with the presence member.
     */
    val extras: Map<String, String>? = null,
)

/**
 * Type for PresenceEvent
 */
data class PresenceEvent(
    /**
     * The type of the presence event.
     */
    val action: PresenceMessage.Action,

    /**
     * The clientId of the client that triggered the presence event.
     */
    val clientId: String,

    /**
     * The timestamp of the presence event.
     */
    val timestamp: Long,

    /**
     * The data associated with the presence event.
     */
    val data: PresenceData?,
)

internal class DefaultPresence(
<<<<<<< HEAD
    private val messages: Messages,
) : Presence, ContributesToRoomLifecycleImpl() {

    override val featureName = "presence"

    override val channel = messages.channel

    override val attachmentErrorCode: ErrorCodes = ErrorCodes.PresenceAttachmentFailed

    override val detachmentErrorCode: ErrorCodes = ErrorCodes.PresenceDetachmentFailed

    override suspend fun get(params: List<Params>): List<PresenceMember> {
        TODO("Not yet implemented")
=======
    private val clientId: String,
    override val channel: Channel,
    private val presence: PubSubPresence,
) : Presence {

    suspend fun get(params: List<Param>): List<PresenceMember> {
        val usersOnPresence = presence.getCoroutine(params)
        return usersOnPresence.map { user ->
            PresenceMember(
                clientId = user.clientId,
                action = user.action,
                data = (user.data as? JsonObject)?.get("userCustomData"),
                updatedAt = user.timestamp,
            )
        }
>>>>>>> 89df802a
    }

    override suspend fun get(waitForSync: Boolean, clientId: String?, connectionId: String?): List<PresenceMember> {
        val params = buildList {
            if (waitForSync) add(Param(GET_WAITFORSYNC, true))
            clientId?.let { add(Param(GET_CLIENTID, it)) }
            connectionId?.let { add(Param(GET_CONNECTIONID, it)) }
        }
        return get(params)
    }

    override suspend fun isUserPresent(clientId: String): Boolean = presence.getCoroutine(Param(GET_CLIENTID, clientId)).isNotEmpty()

    override suspend fun enter(data: PresenceData?) {
        presence.enterClientCoroutine(clientId, wrapInUserCustomData(data))
    }

    override suspend fun update(data: PresenceData?) {
        presence.updateClientCoroutine(clientId, wrapInUserCustomData(data))
    }

    override suspend fun leave(data: PresenceData?) {
        presence.leaveClientCoroutine(clientId, wrapInUserCustomData(data))
    }

    override fun subscribe(listener: Presence.Listener): Subscription {
        val presenceListener = PubSubPresenceListener {
            val presenceEvent = PresenceEvent(
                action = it.action,
                clientId = it.clientId,
                timestamp = it.timestamp,
                data = (it.data as? JsonObject)?.get("userCustomData"),
            )
            listener.onEvent(presenceEvent)
        }

        presence.subscribe(presenceListener)

        return Subscription {
            presence.unsubscribe(presenceListener)
        }
    }

    override fun release() {
        // No need to do anything, since it uses same channel as messages
    }

    private fun wrapInUserCustomData(data: PresenceData?) = data?.let {
        JsonObject().apply {
            add("userCustomData", data)
        }
    }
}<|MERGE_RESOLUTION|>--- conflicted
+++ resolved
@@ -2,12 +2,6 @@
 
 package com.ably.chat
 
-<<<<<<< HEAD
-import android.text.PrecomputedText.Params
-import io.ably.lib.types.ErrorInfo
-import io.ably.lib.types.PresenceMessage
-import io.ably.lib.realtime.Channel as AblyRealtimeChannel
-=======
 import com.google.gson.JsonElement
 import com.google.gson.JsonObject
 import io.ably.lib.realtime.Channel
@@ -18,10 +12,8 @@
 import io.ably.lib.types.PresenceMessage
 import io.ably.lib.realtime.Presence as PubSubPresence
 import io.ably.lib.realtime.Presence.PresenceListener as PubSubPresenceListener
->>>>>>> 89df802a
 
 typealias PresenceData = JsonElement
-
 /**
  * This interface is used to interact with presence in a chat room: subscribing to presence events,
  * fetching presence members, or sending presence events (join,update,leave).
@@ -33,7 +25,7 @@
      * Get the underlying Ably realtime channel used for presence in this chat room.
      * @returns The realtime channel.
      */
-    val channel: AblyRealtimeChannel
+    val channel: Channel
 
     /**
      *  Method to get list of the current online users and returns the latest presence messages associated to it.
@@ -145,25 +137,16 @@
 )
 
 internal class DefaultPresence(
-<<<<<<< HEAD
-    private val messages: Messages,
-) : Presence, ContributesToRoomLifecycleImpl() {
-
-    override val featureName = "presence"
-
-    override val channel = messages.channel
-
-    override val attachmentErrorCode: ErrorCodes = ErrorCodes.PresenceAttachmentFailed
-
-    override val detachmentErrorCode: ErrorCodes = ErrorCodes.PresenceDetachmentFailed
-
-    override suspend fun get(params: List<Params>): List<PresenceMember> {
-        TODO("Not yet implemented")
-=======
     private val clientId: String,
     override val channel: Channel,
     private val presence: PubSubPresence,
-) : Presence {
+) : Presence, ContributesToRoomLifecycleImpl() {
+
+    override val featureName = "presence"
+
+    override val attachmentErrorCode: ErrorCodes = ErrorCodes.PresenceAttachmentFailed
+
+    override val detachmentErrorCode: ErrorCodes = ErrorCodes.PresenceDetachmentFailed
 
     suspend fun get(params: List<Param>): List<PresenceMember> {
         val usersOnPresence = presence.getCoroutine(params)
@@ -175,7 +158,6 @@
                 updatedAt = user.timestamp,
             )
         }
->>>>>>> 89df802a
     }
 
     override suspend fun get(waitForSync: Boolean, clientId: String?, connectionId: String?): List<PresenceMember> {
@@ -219,13 +201,13 @@
         }
     }
 
-    override fun release() {
-        // No need to do anything, since it uses same channel as messages
-    }
-
     private fun wrapInUserCustomData(data: PresenceData?) = data?.let {
         JsonObject().apply {
             add("userCustomData", data)
         }
     }
+
+    override fun release() {
+        // No need to do anything, since it uses same channel as messages
+    }
 }