--- conflicted
+++ resolved
@@ -3,7 +3,6 @@
 package com.ably.chat
 
 import io.ably.lib.types.ErrorInfo
-import io.ably.lib.util.Log.LogHandler
 import kotlinx.coroutines.CoroutineName
 import kotlinx.coroutines.CoroutineScope
 import kotlinx.coroutines.Dispatchers
@@ -113,11 +112,9 @@
     override val options: RoomOptions,
     private val realtimeClient: RealtimeClient,
     chatApi: ChatApi,
-<<<<<<< HEAD
-    val logger: LogHandler?,
+    clientId: String,
+    private val logger: Logger,
 ) : Room {
-
-    private val _logger = logger
 
     /**
      * RoomScope is a crucial part of the Room lifecycle. It manages sequential and atomic operations.
@@ -127,23 +124,12 @@
     private val roomScope =
         CoroutineScope(Dispatchers.Default.limitedParallelism(1) + CoroutineName(roomId) + SupervisorJob())
 
-    private val clientId: String
-        get() = realtimeClient.auth.clientId
-
     override val messages = DefaultMessages(
-=======
-    clientId: String,
-    private val logger: Logger,
-) : Room {
-
-    private val _messages = DefaultMessages(
->>>>>>> 00675654
         roomId = roomId,
         realtimeChannels = realtimeClient.channels,
         chatApi = chatApi,
     )
 
-<<<<<<< HEAD
     private var _presence: Presence? = null
     override val presence: Presence
         get() {
@@ -152,21 +138,6 @@
             }
             return _presence as Presence
         }
-=======
-    private val _typing: DefaultTyping = DefaultTyping(
-        roomId = roomId,
-        realtimeClient = realtimeClient,
-        options = options.typing,
-        clientId = clientId,
-        logger = logger.withContext(tag = "Typing"),
-    )
-
-    override val messages: Messages
-        get() = _messages
-
-    override val typing: Typing
-        get() = _typing
->>>>>>> 00675654
 
     private var _reactions: RoomReactions? = null
     override val reactions: RoomReactions
@@ -186,7 +157,6 @@
             return _typing as Typing
         }
 
-<<<<<<< HEAD
     private var _occupancy: Occupancy? = null
     override val occupancy: Occupancy
         get() {
@@ -197,11 +167,6 @@
         }
 
     private val statusLifecycle = DefaultRoomLifecycle(logger)
-=======
-    override val occupancy: Occupancy = DefaultOccupancy(
-        messages = messages,
-    )
->>>>>>> 00675654
 
     override val status: RoomStatus
         get() = statusLifecycle.status
@@ -230,6 +195,9 @@
             val typingContributor = DefaultTyping(
                 roomId = roomId,
                 realtimeClient = realtimeClient,
+                clientId = clientId,
+                options = options.typing,
+                logger = logger.withContext(tag = "Typing"),
             )
             roomFeatures.add(typingContributor)
             _typing = typingContributor
@@ -253,7 +221,7 @@
             _occupancy = occupancyContributor
         }
 
-        lifecycleManager = RoomLifecycleManager(roomScope, statusLifecycle, roomFeatures, _logger)
+        lifecycleManager = RoomLifecycleManager(roomScope, statusLifecycle, roomFeatures, logger)
     }
 
     override fun onStatusChange(listener: RoomLifecycle.Listener): Subscription =
@@ -271,17 +239,11 @@
         lifecycleManager.detach()
     }
 
-<<<<<<< HEAD
     /**
      * Releases the room, underlying channels are removed from the core SDK to prevent leakage.
      * This is an internal method and only called from Rooms interface implementation.
      */
     internal suspend fun release() {
         lifecycleManager.release()
-=======
-    fun release() {
-        _messages.release()
-        _typing.release()
->>>>>>> 00675654
     }
 }