package com.ably.chat

/**
 * Represents the options for a given chat room.
 */
data class RoomOptions(
    /**
     * The presence options for the room. To enable presence in the room, set this property. You may
     * use {@link RoomOptionsDefaults.presence} to enable presence with default options.
     * @defaultValue undefined
     */
<<<<<<< HEAD
    val presence: PresenceOptions? = PresenceOptions(),
=======
    val presence: PresenceOptions? = null,
>>>>>>> 7aab3fb6

    /**
     * The typing options for the room. To enable typing in the room, set this property. You may use
     * {@link RoomOptionsDefaults.typing} to enable typing with default options.
     */
<<<<<<< HEAD
    val typing: TypingOptions? = TypingOptions(),
=======
    val typing: TypingOptions? = null,
>>>>>>> 7aab3fb6

    /**
     * The reactions options for the room. To enable reactions in the room, set this property. You may use
     * {@link RoomOptionsDefaults.reactions} to enable reactions with default options.
     */
<<<<<<< HEAD
    val reactions: RoomReactionsOptions? = RoomReactionsOptions,
=======
    val reactions: RoomReactionsOptions? = null,
>>>>>>> 7aab3fb6

    /**
     * The occupancy options for the room. To enable occupancy in the room, set this property. You may use
     * {@link RoomOptionsDefaults.occupancy} to enable occupancy with default options.
     */
<<<<<<< HEAD
    val occupancy: OccupancyOptions? = OccupancyOptions,
=======
    val occupancy: OccupancyOptions? = null,
>>>>>>> 7aab3fb6
)

/**
 * Represents the presence options for a chat room.
 */
data class PresenceOptions(
    /**
     * Whether the underlying Realtime channel should use the presence enter mode, allowing entry into presence.
     * This property does not affect the presence lifecycle, and users must still call {@link Presence.enter}
     * in order to enter presence.
     * @defaultValue true
     */
    val enter: Boolean = true,

    /**
     * Whether the underlying Realtime channel should use the presence subscribe mode, allowing subscription to presence.
     * This property does not affect the presence lifecycle, and users must still call {@link Presence.subscribe}
     * in order to subscribe to presence.
     * @defaultValue true
     */
    val subscribe: Boolean = true,
)

/**
 * Represents the typing options for a chat room.
 */
data class TypingOptions(
    /**
     * The timeout for typing events in milliseconds. If typing.start() is not called for this amount of time, a stop
     * typing event will be fired, resulting in the user being removed from the currently typing set.
     * @defaultValue 10000
     */
    val timeoutMs: Long = 10_000,
)

/**
 * Represents the reactions options for a chat room.
 */
object RoomReactionsOptions

/**
 * Represents the occupancy options for a chat room.
 */
object OccupancyOptions<|MERGE_RESOLUTION|>--- conflicted
+++ resolved
@@ -9,41 +9,25 @@
      * use {@link RoomOptionsDefaults.presence} to enable presence with default options.
      * @defaultValue undefined
      */
-<<<<<<< HEAD
-    val presence: PresenceOptions? = PresenceOptions(),
-=======
     val presence: PresenceOptions? = null,
->>>>>>> 7aab3fb6
 
     /**
      * The typing options for the room. To enable typing in the room, set this property. You may use
      * {@link RoomOptionsDefaults.typing} to enable typing with default options.
      */
-<<<<<<< HEAD
-    val typing: TypingOptions? = TypingOptions(),
-=======
     val typing: TypingOptions? = null,
->>>>>>> 7aab3fb6
 
     /**
      * The reactions options for the room. To enable reactions in the room, set this property. You may use
      * {@link RoomOptionsDefaults.reactions} to enable reactions with default options.
      */
-<<<<<<< HEAD
-    val reactions: RoomReactionsOptions? = RoomReactionsOptions,
-=======
     val reactions: RoomReactionsOptions? = null,
->>>>>>> 7aab3fb6
 
     /**
      * The occupancy options for the room. To enable occupancy in the room, set this property. You may use
      * {@link RoomOptionsDefaults.occupancy} to enable occupancy with default options.
      */
-<<<<<<< HEAD
-    val occupancy: OccupancyOptions? = OccupancyOptions,
-=======
     val occupancy: OccupancyOptions? = null,
->>>>>>> 7aab3fb6
 )
 
 /**
