--- conflicted
+++ resolved
@@ -174,11 +174,7 @@
     }
 }
 
-<<<<<<< HEAD
-class DefaultStatus(private val logger: LogHandler? = null) : InternalRoomStatus, RoomStatusEvenEmitter() {
-=======
 class DefaultStatus(private val logger: LogHandler?) : InternalRoomStatus {
->>>>>>> 7718ad20
 
     private val _logger = logger
 
