--- conflicted
+++ resolved
@@ -182,16 +182,8 @@
         }.join()
     }
 
-    override fun onDiscontinuity(listener: EmitsDiscontinuities.Listener): Subscription {
-        TODO("Not yet implemented")
-    }
-
-<<<<<<< HEAD
     override fun release() {
-=======
-    fun release() {
         presenceSubscription.unsubscribe()
->>>>>>> 45c7156e
         typingScope.cancel()
         realtimeClient.channels.release(channel.name)
     }
