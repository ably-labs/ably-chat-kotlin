--- conflicted
+++ resolved
@@ -35,14 +35,6 @@
     })
 }
 
-<<<<<<< HEAD
-val Channel.errorMessage: String
-    get() = if (reason == null) {
-        ""
-    } else {
-        ", ${reason.message}"
-    }
-=======
 suspend fun Channel.publishCoroutine(message: PubSubMessage) = suspendCoroutine { continuation ->
     publish(
         message,
@@ -57,7 +49,13 @@
         },
     )
 }
->>>>>>> 290fb84d
+
+val Channel.errorMessage: String
+    get() = if (reason == null) {
+        ""
+    } else {
+        ", ${reason.message}"
+    }
 
 @Suppress("FunctionName")
 fun ChatChannelOptions(init: (ChannelOptions.() -> Unit)? = null): ChannelOptions {
