package com.ably.chat

import com.ably.utils.atomicCoroutineScope
import com.ably.utils.createRoomFeatureMocks
import com.ably.utils.setState
import io.ably.lib.realtime.ChannelState
import io.ably.lib.types.AblyException
import io.ably.lib.types.ErrorInfo
import io.mockk.coEvery
import io.mockk.coVerify
import io.mockk.every
import io.mockk.justRun
import io.mockk.mockkStatic
import io.mockk.slot
import io.mockk.spyk
import io.mockk.verify
import kotlinx.coroutines.CoroutineName
import kotlinx.coroutines.CoroutineScope
import kotlinx.coroutines.Dispatchers
import kotlinx.coroutines.SupervisorJob
import kotlinx.coroutines.async
import kotlinx.coroutines.channels.Channel
import kotlinx.coroutines.delay
import kotlinx.coroutines.launch
import kotlinx.coroutines.runBlocking
import kotlinx.coroutines.test.runTest
import org.junit.Assert
import org.junit.Test

class RoomLifecycleManagerTest {

    private val roomScope = CoroutineScope(
        Dispatchers.Default.limitedParallelism(1) + CoroutineName("roomId"),
    )

    @Test
<<<<<<< HEAD
    fun `(CHA-RL1a) Attach success when channel in already in attached state`() = runTest {
        val statusLifecycle = spyk<DefaultRoomLifecycle>().apply {
            setStatus(RoomStatus.Attached)
=======
    fun `(CHA-RL1a) Attach success when room is already in attached state`() = runTest {
        val status = spyk<DefaultStatus>().apply {
            setStatus(RoomLifecycle.Attached)
>>>>>>> f4883bc1
        }
        val roomLifecycle = spyk(RoomLifecycleManager(roomScope, statusLifecycle, createRoomFeatureMocks()))
        val result = kotlin.runCatching { roomLifecycle.attach() }
        Assert.assertTrue(result.isSuccess)
        assertWaiter { roomLifecycle.atomicCoroutineScope().finishedProcessing }
    }

    @Test
<<<<<<< HEAD
    fun `(CHA-RL1b) Attach throws exception when channel in releasing state`() = runTest {
        val statusLifecycle = spyk<DefaultRoomLifecycle>().apply {
            setStatus(RoomStatus.Releasing)
=======
    fun `(CHA-RL1b) Attach throws exception when room in releasing state`() = runTest {
        val status = spyk<DefaultStatus>().apply {
            setStatus(RoomLifecycle.Releasing)
>>>>>>> f4883bc1
        }
        val roomLifecycle = spyk(RoomLifecycleManager(roomScope, statusLifecycle, createRoomFeatureMocks()))
        val exception = Assert.assertThrows(AblyException::class.java) {
            runBlocking {
                roomLifecycle.attach()
            }
        }
        Assert.assertEquals("unable to attach room; room is releasing", exception.errorInfo.message)
        Assert.assertEquals(ErrorCodes.RoomIsReleasing.errorCode, exception.errorInfo.code)
        Assert.assertEquals(HttpStatusCodes.InternalServerError, exception.errorInfo.statusCode)
        assertWaiter { roomLifecycle.atomicCoroutineScope().finishedProcessing }
    }

    @Test
<<<<<<< HEAD
    fun `(CHA-RL1c) Attach throws exception when channel in released state`() = runTest {
        val statusLifecycle = spyk<DefaultRoomLifecycle>().apply {
            setStatus(RoomStatus.Released)
=======
    fun `(CHA-RL1c) Attach throws exception when room in released state`() = runTest {
        val status = spyk<DefaultStatus>().apply {
            setStatus(RoomLifecycle.Released)
>>>>>>> f4883bc1
        }
        val roomLifecycle = spyk(RoomLifecycleManager(roomScope, statusLifecycle, listOf()))
        val exception = Assert.assertThrows(AblyException::class.java) {
            runBlocking {
                roomLifecycle.attach()
            }
        }
        Assert.assertEquals("unable to attach room; room is released", exception.errorInfo.message)
        Assert.assertEquals(ErrorCodes.RoomIsReleased.errorCode, exception.errorInfo.code)
        Assert.assertEquals(HttpStatusCodes.InternalServerError, exception.errorInfo.statusCode)
        assertWaiter { roomLifecycle.atomicCoroutineScope().finishedProcessing }
    }

    @Test
    fun `(CHA-RL1d) Attach op should wait for existing operation as per (CHA-RL7)`() = runTest {
        val statusLifecycle = spyk<DefaultRoomLifecycle>()
        Assert.assertEquals(RoomStatus.Initializing, statusLifecycle.status)

        val roomLifecycle = spyk(RoomLifecycleManager(roomScope, statusLifecycle, createRoomFeatureMocks()))

        val roomReleased = Channel<Boolean>()
        coEvery {
            roomLifecycle.release()
        } coAnswers {
            roomLifecycle.atomicCoroutineScope().async {
                statusLifecycle.setStatus(RoomStatus.Releasing)
                roomReleased.receive()
                statusLifecycle.setStatus(RoomStatus.Released)
            }
        }

        // Release op started from separate coroutine
        launch { roomLifecycle.release() }
        assertWaiter { !roomLifecycle.atomicCoroutineScope().finishedProcessing }
        Assert.assertEquals(0, roomLifecycle.atomicCoroutineScope().pendingJobCount) // no queued jobs, one job running
        assertWaiter { statusLifecycle.status == RoomStatus.Releasing }

        // Attach op started from separate coroutine
        val roomAttachOpDeferred = async(SupervisorJob()) { roomLifecycle.attach() }
        assertWaiter { roomLifecycle.atomicCoroutineScope().pendingJobCount == 1 } // attach op queued
        Assert.assertEquals(RoomStatus.Releasing, statusLifecycle.status)

        // Finish release op, so ATTACH op can start
        roomReleased.send(true)
        assertWaiter { statusLifecycle.status == RoomStatus.Released }

        val result = kotlin.runCatching { roomAttachOpDeferred.await() }
        Assert.assertTrue(roomLifecycle.atomicCoroutineScope().finishedProcessing)

        Assert.assertTrue(result.isFailure)
        val exception = result.exceptionOrNull() as AblyException

        Assert.assertEquals("unable to attach room; room is released", exception.errorInfo.message)
        Assert.assertEquals(ErrorCodes.RoomIsReleased.errorCode, exception.errorInfo.code)
        Assert.assertEquals(HttpStatusCodes.InternalServerError, exception.errorInfo.statusCode)
        assertWaiter { roomLifecycle.atomicCoroutineScope().finishedProcessing }

        coVerify { roomLifecycle.release() }
    }

    @Test
    fun `(CHA-RL1e) Attach op should transition room into ATTACHING state`() = runTest {
        val statusLifecycle = spyk<DefaultRoomLifecycle>()
        val roomStatusChanges = mutableListOf<RoomStatusChange>()
        statusLifecycle.onChange {
            roomStatusChanges.add(it)
        }
        val roomLifecycle = spyk(RoomLifecycleManager(roomScope, statusLifecycle, emptyList()))
        roomLifecycle.attach()
<<<<<<< HEAD
        Assert.assertEquals(RoomStatus.Attaching, roomStatusChanges[0].current)
        Assert.assertEquals(RoomStatus.Attached, roomStatusChanges[1].current)
=======

        Assert.assertEquals(RoomLifecycle.Attaching, roomStatusChanges[0].current)
        Assert.assertEquals(RoomLifecycle.Attached, roomStatusChanges[1].current)
>>>>>>> f4883bc1
        assertWaiter { roomLifecycle.atomicCoroutineScope().finishedProcessing }
    }

    @Test
    fun `(CHA-RL1f) Attach op should attach each contributor channel sequentially`() = runTest {
        val statusLifecycle = spyk<DefaultRoomLifecycle>()

        mockkStatic(io.ably.lib.realtime.Channel::attachCoroutine)
        val capturedChannels = mutableListOf<io.ably.lib.realtime.Channel>()
        coEvery { any<io.ably.lib.realtime.Channel>().attachCoroutine() } coAnswers {
            capturedChannels.add(firstArg())
        }

        val contributors = createRoomFeatureMocks()
        Assert.assertEquals(5, contributors.size)

<<<<<<< HEAD
        val roomLifecycle = spyk(RoomLifecycleManager(roomScope, statusLifecycle, contributors))
        roomLifecycle.attach()
=======
        val roomLifecycle = spyk(RoomLifecycleManager(roomScope, status, contributors))

>>>>>>> f4883bc1
        val result = kotlin.runCatching { roomLifecycle.attach() }
        Assert.assertTrue(result.isSuccess)

        Assert.assertEquals(5, capturedChannels.size)
        repeat(5) {
            Assert.assertEquals(contributors[it].channel.name, capturedChannels[it].name)
        }
        Assert.assertEquals("1234::\$chat::\$chatMessages", capturedChannels[0].name)
        Assert.assertEquals("1234::\$chat::\$chatMessages", capturedChannels[1].name)
        Assert.assertEquals("1234::\$chat::\$chatMessages", capturedChannels[2].name)
        Assert.assertEquals("1234::\$chat::\$typingIndicators", capturedChannels[3].name)
        Assert.assertEquals("1234::\$chat::\$reactions", capturedChannels[4].name)
    }

    @Test
    fun `(CHA-RL1g) When all contributor channels ATTACH, op is complete and room should be considered ATTACHED`() = runTest {
        val statusLifecycle = spyk<DefaultRoomLifecycle>()

        mockkStatic(io.ably.lib.realtime.Channel::attachCoroutine)
        coEvery { any<io.ably.lib.realtime.Channel>().attachCoroutine() } returns Unit

        val contributors = createRoomFeatureMocks("1234")
        val contributorErrors = mutableListOf<ErrorInfo>()
        for (contributor in contributors) {
            every {
                contributor.contributor.discontinuityDetected(capture(contributorErrors))
            } returns Unit
        }
        Assert.assertEquals(5, contributors.size)

        val roomLifecycle = spyk(RoomLifecycleManager(roomScope, statusLifecycle, contributors), recordPrivateCalls = true) {
            val pendingDiscontinuityEvents = mutableMapOf<ResolvedContributor, ErrorInfo?>().apply {
                for (contributor in contributors) {
                    put(contributor, ErrorInfo("${contributor.channel.name} error", 500))
                }
            }
            this.setPrivateField("_pendingDiscontinuityEvents", pendingDiscontinuityEvents)
        }
        justRun { roomLifecycle invokeNoArgs "clearAllTransientDetachTimeouts" }

        val result = kotlin.runCatching { roomLifecycle.attach() }

        // CHA-RL1g1
        Assert.assertTrue(result.isSuccess)
        Assert.assertEquals(RoomStatus.Attached, statusLifecycle.status)
        assertWaiter { roomLifecycle.atomicCoroutineScope().finishedProcessing }

        // CHA-RL1g2
        verify(exactly = 1) {
            for (contributor in contributors) {
                contributor.contributor.discontinuityDetected(any<ErrorInfo>())
            }
        }
        Assert.assertEquals(5, contributorErrors.size)

        // CHA-RL1g3
        verify(exactly = 1) {
            roomLifecycle invokeNoArgs "clearAllTransientDetachTimeouts"
        }
    }

    // All of the following tests cover sub-spec points under CHA-RL1h ( channel attach failure )
    @Suppress("MaximumLineLength")
    @Test
    fun `(CHA-RL1h1, CHA-RL1h2) If a one of the contributors fails to attach (enters suspended state), attach throws related error and room enters suspended state`() = runTest {
        val statusLifecycle = spyk<DefaultRoomLifecycle>()

        mockkStatic(io.ably.lib.realtime.Channel::attachCoroutine)
        coEvery { any<io.ably.lib.realtime.Channel>().attachCoroutine() } coAnswers {
            val channel = firstArg<io.ably.lib.realtime.Channel>()
            if ("reactions" in channel.name) {
                // Throw error for typing contributor, likely to throw because it uses different channel
                channel.setState(ChannelState.suspended)
                throw AblyException.fromErrorInfo(ErrorInfo("error attaching channel ${channel.name}", 500))
            }
        }

        val contributors = createRoomFeatureMocks("1234")
        val roomLifecycle = spyk(RoomLifecycleManager(roomScope, statusLifecycle, contributors), recordPrivateCalls = true)

        val result = kotlin.runCatching { roomLifecycle.attach() }

        Assert.assertTrue(result.isFailure)
        Assert.assertEquals(RoomStatus.Suspended, statusLifecycle.status)

        val exception = result.exceptionOrNull() as AblyException

        Assert.assertEquals("failed to attach reactions feature", exception.errorInfo.message)
        Assert.assertEquals(ErrorCodes.ReactionsAttachmentFailed.errorCode, exception.errorInfo.code)
        Assert.assertEquals(500, exception.errorInfo.statusCode)
    }

    @Suppress("MaximumLineLength")
    @Test
    fun `(CHA-RL1h1, CHA-RL1h4) If a one of the contributors fails to attach (enters failed state), attach throws related error and room enters failed state`() = runTest {
        val statusLifecycle = spyk<DefaultRoomLifecycle>()

        mockkStatic(io.ably.lib.realtime.Channel::attachCoroutine)
        coEvery { any<io.ably.lib.realtime.Channel>().attachCoroutine() } coAnswers {
            val channel = firstArg<io.ably.lib.realtime.Channel>()
            if ("typing" in channel.name) {
                // Throw error for typing contributor, likely to throw because it uses different channel
                val error = ErrorInfo("error attaching channel ${channel.name}", 500)
                channel.setState(ChannelState.failed, error)
                throw AblyException.fromErrorInfo(error)
            }
        }

        val contributors = createRoomFeatureMocks("1234")
        val roomLifecycle = spyk(RoomLifecycleManager(roomScope, statusLifecycle, contributors), recordPrivateCalls = true)

        val result = kotlin.runCatching { roomLifecycle.attach() }

        Assert.assertTrue(result.isFailure)
        Assert.assertEquals(RoomStatus.Failed, statusLifecycle.status)

        val exception = result.exceptionOrNull() as AblyException

        Assert.assertEquals(
            "failed to attach typing feature, error attaching channel 1234::\$chat::\$typingIndicators",
            exception.errorInfo.message,
        )
        Assert.assertEquals(ErrorCodes.TypingAttachmentFailed.errorCode, exception.errorInfo.code)
        Assert.assertEquals(500, exception.errorInfo.statusCode)
    }

    @Test
    fun `(CHA-RL1h3) When room enters suspended state (CHA-RL1h2), it should enter recovery loop as per (CHA-RL5)`() = runTest {
        val statusLifecycle = spyk<DefaultRoomLifecycle>()

        mockkStatic(io.ably.lib.realtime.Channel::attachCoroutine)
        coEvery { any<io.ably.lib.realtime.Channel>().attachCoroutine() } coAnswers {
            val channel = firstArg<io.ably.lib.realtime.Channel>()
            if ("reactions" in channel.name) {
                // Throw error for typing contributor, likely to throw because it uses different channel
                channel.setState(ChannelState.suspended)
                throw AblyException.fromErrorInfo(ErrorInfo("error attaching channel ${channel.name}", 500))
            }
        }

        val contributors = createRoomFeatureMocks("1234")
        val roomLifecycle = spyk(RoomLifecycleManager(roomScope, statusLifecycle, contributors), recordPrivateCalls = true)

        val resolvedContributor = slot<ResolvedContributor>()

        // Behaviour for CHA-RL5 will be tested as a part of sub spec for the same
        coEvery { roomLifecycle["doRetry"](capture(resolvedContributor)) } coAnswers {
            delay(1000)
        }

        val result = kotlin.runCatching { roomLifecycle.attach() }
        assertWaiter { !roomLifecycle.atomicCoroutineScope().finishedProcessing } // internal attach retry in progress

        Assert.assertTrue(result.isFailure)
        Assert.assertEquals(RoomStatus.Suspended, statusLifecycle.status)

        assertWaiter { roomLifecycle.atomicCoroutineScope().finishedProcessing } // Wait for doRetry to finish

        coVerify(exactly = 1) {
            roomLifecycle["doRetry"](resolvedContributor.captured)
        }
        Assert.assertEquals("reactions", resolvedContributor.captured.contributor.featureName)
    }

    @Test
    fun `(CHA-RL1h5) When room enters failed state (CHA-RL1h4), room detach all channels not in failed state`() = runTest {
        val statusLifecycle = spyk<DefaultRoomLifecycle>()

        mockkStatic(io.ably.lib.realtime.Channel::attachCoroutine)
        coEvery { any<io.ably.lib.realtime.Channel>().attachCoroutine() } coAnswers {
            val channel = firstArg<io.ably.lib.realtime.Channel>()
            if ("typing" in channel.name) {
                // Throw error for typing contributor, likely to throw because it uses different channel
                val error = ErrorInfo("error attaching channel ${channel.name}", 500)
                channel.setState(ChannelState.failed, error)
                throw AblyException.fromErrorInfo(error)
            }
        }

        val detachedChannels = mutableListOf<io.ably.lib.realtime.Channel>()
        coEvery { any<io.ably.lib.realtime.Channel>().detachCoroutine() } coAnswers {
            delay(200)
            detachedChannels.add(firstArg())
        }

        val contributors = createRoomFeatureMocks("1234")
        val roomLifecycle = spyk(RoomLifecycleManager(roomScope, statusLifecycle, contributors), recordPrivateCalls = true)

        val result = kotlin.runCatching { roomLifecycle.attach() }
        Assert.assertFalse(roomLifecycle.atomicCoroutineScope().finishedProcessing) // Internal channels detach in progress

        Assert.assertTrue(result.isFailure)
        Assert.assertEquals(RoomStatus.Failed, statusLifecycle.status)

        assertWaiter { roomLifecycle.atomicCoroutineScope().finishedProcessing } // Wait for channels detach

        coVerify {
            roomLifecycle invokeNoArgs "runDownChannelsOnFailedAttach"
        }

        coVerify(exactly = 1) {
            roomLifecycle["doChannelWindDown"](any<ResolvedContributor>())
        }

        Assert.assertEquals("1234::\$chat::\$chatMessages", detachedChannels[0].name)
        Assert.assertEquals("1234::\$chat::\$chatMessages", detachedChannels[1].name)
        Assert.assertEquals("1234::\$chat::\$chatMessages", detachedChannels[2].name)
        Assert.assertEquals("1234::\$chat::\$reactions", detachedChannels[3].name)
    }

    @Suppress("MaximumLineLength")
    @Test
    fun `(CHA-RL1h6) When room enters failed state, when CHA-RL1h5 fails to detach, op will be repeated till all channels are detached`() = runTest {
        val statusLifecycle = spyk<DefaultRoomLifecycle>()

        mockkStatic(io.ably.lib.realtime.Channel::attachCoroutine)
        coEvery { any<io.ably.lib.realtime.Channel>().attachCoroutine() } coAnswers {
            val channel = firstArg<io.ably.lib.realtime.Channel>()
            if ("typing" in channel.name) {
                // Throw error for typing contributor, likely to throw because it uses different channel
                val error = ErrorInfo("error attaching channel ${channel.name}", 500)
                channel.setState(ChannelState.failed, error)
                throw AblyException.fromErrorInfo(error)
            }
        }

        var failDetachTimes = 5
        val detachedChannels = mutableListOf<io.ably.lib.realtime.Channel>()
        coEvery { any<io.ably.lib.realtime.Channel>().detachCoroutine() } coAnswers {
            delay(200)
            if (--failDetachTimes >= 0) {
                error("failed to detach channel")
            }
            detachedChannels.add(firstArg())
        }

        val contributors = createRoomFeatureMocks("1234")
        val roomLifecycle = spyk(RoomLifecycleManager(roomScope, statusLifecycle, contributors), recordPrivateCalls = true)

        val result = kotlin.runCatching { roomLifecycle.attach() }
        Assert.assertFalse(roomLifecycle.atomicCoroutineScope().finishedProcessing) // Internal channels detach in progress

        Assert.assertTrue(result.isFailure)
        Assert.assertEquals(RoomStatus.Failed, statusLifecycle.status)

        assertWaiter { roomLifecycle.atomicCoroutineScope().finishedProcessing } // Wait for channels detach

        coVerify {
            roomLifecycle invokeNoArgs "runDownChannelsOnFailedAttach"
        }

        // Channel detach success on 6th call
        coVerify(exactly = 6) {
            roomLifecycle["doChannelWindDown"](any<ResolvedContributor>())
        }

        Assert.assertEquals("1234::\$chat::\$chatMessages", detachedChannels[0].name)
        Assert.assertEquals("1234::\$chat::\$chatMessages", detachedChannels[1].name)
        Assert.assertEquals("1234::\$chat::\$chatMessages", detachedChannels[2].name)
        Assert.assertEquals("1234::\$chat::\$reactions", detachedChannels[3].name)
    }
}<|MERGE_RESOLUTION|>--- conflicted
+++ resolved
@@ -34,15 +34,9 @@
     )
 
     @Test
-<<<<<<< HEAD
-    fun `(CHA-RL1a) Attach success when channel in already in attached state`() = runTest {
+    fun `(CHA-RL1a) Attach success when room is already in attached state`() = runTest {
         val statusLifecycle = spyk<DefaultRoomLifecycle>().apply {
             setStatus(RoomStatus.Attached)
-=======
-    fun `(CHA-RL1a) Attach success when room is already in attached state`() = runTest {
-        val status = spyk<DefaultStatus>().apply {
-            setStatus(RoomLifecycle.Attached)
->>>>>>> f4883bc1
         }
         val roomLifecycle = spyk(RoomLifecycleManager(roomScope, statusLifecycle, createRoomFeatureMocks()))
         val result = kotlin.runCatching { roomLifecycle.attach() }
@@ -51,15 +45,9 @@
     }
 
     @Test
-<<<<<<< HEAD
-    fun `(CHA-RL1b) Attach throws exception when channel in releasing state`() = runTest {
+    fun `(CHA-RL1b) Attach throws exception when room in releasing state`() = runTest {
         val statusLifecycle = spyk<DefaultRoomLifecycle>().apply {
             setStatus(RoomStatus.Releasing)
-=======
-    fun `(CHA-RL1b) Attach throws exception when room in releasing state`() = runTest {
-        val status = spyk<DefaultStatus>().apply {
-            setStatus(RoomLifecycle.Releasing)
->>>>>>> f4883bc1
         }
         val roomLifecycle = spyk(RoomLifecycleManager(roomScope, statusLifecycle, createRoomFeatureMocks()))
         val exception = Assert.assertThrows(AblyException::class.java) {
@@ -74,15 +62,9 @@
     }
 
     @Test
-<<<<<<< HEAD
-    fun `(CHA-RL1c) Attach throws exception when channel in released state`() = runTest {
+    fun `(CHA-RL1c) Attach throws exception when room in released state`() = runTest {
         val statusLifecycle = spyk<DefaultRoomLifecycle>().apply {
             setStatus(RoomStatus.Released)
-=======
-    fun `(CHA-RL1c) Attach throws exception when room in released state`() = runTest {
-        val status = spyk<DefaultStatus>().apply {
-            setStatus(RoomLifecycle.Released)
->>>>>>> f4883bc1
         }
         val roomLifecycle = spyk(RoomLifecycleManager(roomScope, statusLifecycle, listOf()))
         val exception = Assert.assertThrows(AblyException::class.java) {
@@ -152,14 +134,9 @@
         }
         val roomLifecycle = spyk(RoomLifecycleManager(roomScope, statusLifecycle, emptyList()))
         roomLifecycle.attach()
-<<<<<<< HEAD
+
         Assert.assertEquals(RoomStatus.Attaching, roomStatusChanges[0].current)
         Assert.assertEquals(RoomStatus.Attached, roomStatusChanges[1].current)
-=======
-
-        Assert.assertEquals(RoomLifecycle.Attaching, roomStatusChanges[0].current)
-        Assert.assertEquals(RoomLifecycle.Attached, roomStatusChanges[1].current)
->>>>>>> f4883bc1
         assertWaiter { roomLifecycle.atomicCoroutineScope().finishedProcessing }
     }
 
@@ -176,13 +153,8 @@
         val contributors = createRoomFeatureMocks()
         Assert.assertEquals(5, contributors.size)
 
-<<<<<<< HEAD
         val roomLifecycle = spyk(RoomLifecycleManager(roomScope, statusLifecycle, contributors))
         roomLifecycle.attach()
-=======
-        val roomLifecycle = spyk(RoomLifecycleManager(roomScope, status, contributors))
-
->>>>>>> f4883bc1
         val result = kotlin.runCatching { roomLifecycle.attach() }
         Assert.assertTrue(result.isSuccess)
 
