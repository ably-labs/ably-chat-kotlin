package com.ably.chat.example

import android.os.Bundle
import androidx.activity.ComponentActivity
import androidx.activity.compose.setContent
import androidx.activity.enableEdgeToEdge
import androidx.compose.foundation.background
import androidx.compose.foundation.layout.Arrangement
import androidx.compose.foundation.layout.Box
import androidx.compose.foundation.layout.Column
import androidx.compose.foundation.layout.Row
import androidx.compose.foundation.layout.fillMaxSize
import androidx.compose.foundation.layout.fillMaxWidth
import androidx.compose.foundation.layout.imePadding
import androidx.compose.foundation.layout.padding
import androidx.compose.foundation.lazy.LazyColumn
import androidx.compose.foundation.lazy.rememberLazyListState
import androidx.compose.foundation.shape.RoundedCornerShape
import androidx.compose.material.icons.Icons
import androidx.compose.material.icons.filled.Person
import androidx.compose.material3.Button
import androidx.compose.material3.ExperimentalMaterial3Api
import androidx.compose.material3.Icon
import androidx.compose.material3.IconButton
import androidx.compose.material3.MaterialTheme
import androidx.compose.material3.Scaffold
import androidx.compose.material3.Text
import androidx.compose.material3.TextField
import androidx.compose.material3.TopAppBar
import androidx.compose.runtime.Composable
import androidx.compose.runtime.DisposableEffect
import androidx.compose.runtime.State
import androidx.compose.runtime.getValue
import androidx.compose.runtime.mutableStateOf
import androidx.compose.runtime.remember
import androidx.compose.runtime.rememberCoroutineScope
import androidx.compose.runtime.setValue
import androidx.compose.ui.Alignment
import androidx.compose.ui.Modifier
import androidx.compose.ui.graphics.Color
import androidx.compose.ui.text.input.TextFieldValue
import androidx.compose.ui.tooling.preview.Preview
import androidx.compose.ui.unit.dp
import com.ably.chat.ChatClient
import com.ably.chat.Message
import com.ably.chat.PresenceOptions
import com.ably.chat.RealtimeClient
import com.ably.chat.Room
import com.ably.chat.RoomOptions
import com.ably.chat.RoomReactionsOptions
import com.ably.chat.SendMessageParams
import com.ably.chat.SendReactionParams
import com.ably.chat.Typing
import com.ably.chat.TypingOptions
import com.ably.chat.example.ui.PresencePopup
import com.ably.chat.example.ui.theme.AblyChatExampleTheme
import io.ably.lib.types.ClientOptions
import java.util.UUID
import kotlinx.coroutines.coroutineScope
import kotlinx.coroutines.launch
import kotlinx.coroutines.runBlocking

val randomClientId = UUID.randomUUID().toString()

class MainActivity : ComponentActivity() {
    override fun onCreate(savedInstanceState: Bundle?) {
        super.onCreate(savedInstanceState)

        val realtimeClient = RealtimeClient(
            ClientOptions().apply {
                key = BuildConfig.ABLY_KEY
                clientId = randomClientId
                logLevel = 2
            },
        )

        val chatClient = ChatClient(realtimeClient)

        enableEdgeToEdge()
        setContent {
            AblyChatExampleTheme {
                App(chatClient)
            }
        }
    }
}

@OptIn(ExperimentalMaterial3Api::class)
@Composable
fun App(chatClient: ChatClient) {
    var showPopup by remember { mutableStateOf(false) }
    val room = chatClient.rooms.get(
        Settings.ROOM_ID,
        RoomOptions(typing = TypingOptions(), presence = PresenceOptions(), reactions = RoomReactionsOptions),
    )
    val coroutineScope = rememberCoroutineScope()
    val currentlyTyping by typingUsers(room.typing)

    DisposableEffect(Unit) {
        coroutineScope.launch {
            room.attach()
        }
        onDispose {
            coroutineScope.launch {
                room.detach()
            }
        }
    }

    Scaffold(
        modifier = Modifier.fillMaxSize(),
        topBar = {
            TopAppBar(
                title = { Text(Settings.ROOM_ID) },
                actions = {
                    IconButton(onClick = { showPopup = true }) {
                        Icon(Icons.Default.Person, contentDescription = "Show members")
                    }
                },
            )
        },
    ) { innerPadding ->
        Column(
            Modifier
                .fillMaxSize()
                .padding(innerPadding),
        ) {
            if (currentlyTyping.isNotEmpty()) {
                Text(
                    modifier = Modifier.padding(start = 16.dp),
                    text = "Currently typing: ${currentlyTyping.joinToString(", ")}",
                    style = MaterialTheme.typography.bodySmall.copy(
                        color = Color.Gray,
                    ),
                )
            }
            Chat(
                room,
                modifier = Modifier.padding(16.dp),
            )
        }

        if (showPopup) {
            PresencePopup(chatClient, onDismiss = { showPopup = false })
        }
    }
}

@Suppress("LongMethod")
@Composable
fun Chat(room: Room, modifier: Modifier = Modifier) {
    var messageText by remember { mutableStateOf(TextFieldValue("")) }
    var sending by remember { mutableStateOf(false) }
    var messages by remember { mutableStateOf(listOf<Message>()) }
    val listState = rememberLazyListState()
    val coroutineScope = rememberCoroutineScope()
    var receivedReactions by remember { mutableStateOf<List<String>>(listOf()) }

<<<<<<< HEAD
    val room = runBlocking { chatClient.rooms.get(Settings.ROOM_ID) }

    DisposableEffect(Unit) {
        coroutineScope.launch {
            room.attach()
        }
        onDispose {
            coroutineScope.launch {
                room.detach()
            }
        }
    }

=======
>>>>>>> 00675654
    DisposableEffect(Unit) {
        val subscription = room.messages.subscribe {
            messages += it.message
            coroutineScope.launch {
                listState.animateScrollToItem(messages.size - 1)
            }
        }

        coroutineScope.launch {
            messages = subscription.getPreviousMessages().items.reversed()
            if (messages.isNotEmpty()) listState.animateScrollToItem(messages.size - 1)
        }

        onDispose {
            subscription.unsubscribe()
        }
    }

    DisposableEffect(Unit) {
        val subscription = room.reactions.subscribe {
            receivedReactions += it.type
        }

        onDispose {
            subscription.unsubscribe()
        }
    }

    Column(
        modifier = modifier.fillMaxSize(),
        verticalArrangement = Arrangement.SpaceBetween,
    ) {
        LazyColumn(
            modifier = Modifier
                .weight(1f)
                .padding(16.dp),
            userScrollEnabled = true,
            state = listState,
        ) {
            items(messages.size) { index ->
                MessageBubble(messages[index])
            }
        }

        ChatInputField(
            sending = sending,
            messageInput = messageText,
            onMessageChange = {
                messageText = it
                coroutineScope.launch {
                    room.typing.start()
                }
            },
            onSendClick = {
                sending = true
                coroutineScope.launch {
                    room.messages.send(
                        SendMessageParams(
                            text = messageText.text,
                        ),
                    )
                    messageText = TextFieldValue("")
                    sending = false
                }
            },
            onReactionClick = {
                coroutineScope.launch {
                    room.reactions.send(SendReactionParams(type = "\uD83D\uDC4D"))
                }
            },
        )
        if (receivedReactions.isNotEmpty()) {
            Text("Received reactions: ${receivedReactions.joinToString()}", modifier = Modifier.padding(16.dp))
        }
    }
}

@Composable
fun MessageBubble(message: Message) {
    Row(
        modifier = Modifier
            .fillMaxWidth()
            .padding(8.dp),
        horizontalArrangement = if (message.clientId == randomClientId) Arrangement.End else Arrangement.Start,
    ) {
        Box(
            modifier = Modifier
                .background(
                    color = if (message.clientId != randomClientId) Color.Blue else Color.Gray,
                    shape = RoundedCornerShape(8.dp),
                )
                .padding(12.dp),
        ) {
            Text(
                text = message.text,
                color = Color.White,
            )
        }
    }
}

@Composable
fun ChatInputField(
    sending: Boolean = false,
    messageInput: TextFieldValue,
    onMessageChange: (TextFieldValue) -> Unit,
    onSendClick: () -> Unit,
    onReactionClick: () -> Unit,
) {
    Row(
        modifier = Modifier
            .fillMaxWidth()
            .padding(16.dp)
            .imePadding(),
        verticalAlignment = Alignment.CenterVertically,
        horizontalArrangement = Arrangement.spacedBy(8.dp),
    ) {
        TextField(
            value = messageInput,
            onValueChange = onMessageChange,
            modifier = Modifier
                .weight(1f)
                .background(Color.White),
            placeholder = { Text("Type a message...") },
        )
        if (messageInput.text.isNotEmpty()) {
            Button(enabled = !sending, onClick = onSendClick) {
                Text("Send")
            }
        } else {
            Button(onClick = onReactionClick) {
                Text("\uD83D\uDC4D")
            }
        }
    }
}

@Composable
fun typingUsers(typing: Typing): State<Set<String>> {
    val currentlyTyping = remember { mutableStateOf(emptySet<String>()) }

    DisposableEffect(typing) {
        val subscription = typing.subscribe { typingEvent ->
            currentlyTyping.value = typingEvent.currentlyTyping - randomClientId
        }

        onDispose {
            subscription.unsubscribe()
        }
    }

    return currentlyTyping
}

@Preview
@Composable
fun MessageBubblePreview() {
    AblyChatExampleTheme {
        MessageBubble(
            message = Message(
                text = "Hello World!",
                timeserial = "fake",
                roomId = "roomId",
                clientId = "clientId",
                createdAt = System.currentTimeMillis(),
                metadata = mapOf(),
                headers = mapOf(),
            ),
        )
    }
}

@Preview
@Composable
fun ChatInputPreview() {
    AblyChatExampleTheme {
        ChatInputField(
            sending = false,
            messageInput = TextFieldValue(""),
            onMessageChange = {},
            onSendClick = {},
            onReactionClick = {},
        )
    }
}<|MERGE_RESOLUTION|>--- conflicted
+++ resolved
@@ -89,10 +89,12 @@
 @Composable
 fun App(chatClient: ChatClient) {
     var showPopup by remember { mutableStateOf(false) }
-    val room = chatClient.rooms.get(
-        Settings.ROOM_ID,
-        RoomOptions(typing = TypingOptions(), presence = PresenceOptions(), reactions = RoomReactionsOptions),
-    )
+    val room = runBlocking {
+        chatClient.rooms.get(
+            Settings.ROOM_ID,
+            RoomOptions(typing = TypingOptions(), presence = PresenceOptions(), reactions = RoomReactionsOptions),
+        )
+    }
     val coroutineScope = rememberCoroutineScope()
     val currentlyTyping by typingUsers(room.typing)
 
@@ -146,7 +148,7 @@
     }
 }
 
-@Suppress("LongMethod")
+@SuppressWarnings("LongMethod")
 @Composable
 fun Chat(room: Room, modifier: Modifier = Modifier) {
     var messageText by remember { mutableStateOf(TextFieldValue("")) }
@@ -156,22 +158,6 @@
     val coroutineScope = rememberCoroutineScope()
     var receivedReactions by remember { mutableStateOf<List<String>>(listOf()) }
 
-<<<<<<< HEAD
-    val room = runBlocking { chatClient.rooms.get(Settings.ROOM_ID) }
-
-    DisposableEffect(Unit) {
-        coroutineScope.launch {
-            room.attach()
-        }
-        onDispose {
-            coroutineScope.launch {
-                room.detach()
-            }
-        }
-    }
-
-=======
->>>>>>> 00675654
     DisposableEffect(Unit) {
         val subscription = room.messages.subscribe {
             messages += it.message
